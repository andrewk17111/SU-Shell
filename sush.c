--- conflicted
+++ resolved
@@ -17,18 +17,11 @@
 
 #define CMD_BUFFER 512 
 
-<<<<<<< HEAD
-void run_startup_commands() {
-    //Setup filename
-=======
-
 /**
  * If user defined startup command in the .sushrc file and has permission
  * to read and execute commands, the function executes each command
  */ 
 void run_startup_commands() {
-    // build .sushrc filepath
->>>>>>> fb839200
     char *sushhome = environ_get_var("SUSHHOME")->value;
     char *filename = malloc(strlen(sushhome) + 9);
     strcpy(filename, sushhome);
@@ -44,7 +37,6 @@
 
         // read and execute each line
         char cmdline[CMD_BUFFER];
-<<<<<<< HEAD
         while (fgets(cmdline, CMD_BUFFER - 2, fp)) {
             //printf("STARTUP: %s\n", cmdline);
             strcat(cmdline, "\n");
@@ -54,29 +46,12 @@
                     break;
                 }
             }
-=======
-        while (fgets(cmdline, CMD_BUFFER, fp) != NULL) {
-            do_command(cmdline);
->>>>>>> fb839200
         }
 
         //close file
         fclose(fp);
     }
 }
-<<<<<<< HEAD
-
-int main(int argc, char *argv[], char *envp[]) {
-    int rc;
-
-    //Environment Setup
-    environ_init(envp);
-
-    //Run startup commands
-    run_startup_commands();
-=======
->>>>>>> fb839200
-
 
 /**
  * Launches the shell by first initializing environement, executing any
